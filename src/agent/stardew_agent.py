"""LangChain agent for Stardew Valley assistance with rich content handling."""

import logging
import json
from enum import Enum
from typing import Dict, List, Optional

from langchain.agents import AgentExecutor, create_openai_functions_agent
from langchain.memory import ConversationBufferWindowMemory
from langchain.prompts import ChatPromptTemplate, MessagesPlaceholder
from langchain.schema import BaseMessage
from langchain.tools import Tool
from langchain_openai import ChatOpenAI

from config.settings import settings
from src.rag.knowledge_base import StardewRAGSystem
from src.planner.crop_planner import CropPlanner # Add this import

logging.basicConfig(level=logging.INFO)
logger = logging.getLogger(__name__)

class AgentMode(Enum):
    HINTS = "hints"
    WALKTHROUGH = "walkthrough"

class StardewAgent:
    """AI agent for Stardew Valley, supporting structured data responses."""
    
    def __init__(self, mode: AgentMode = AgentMode.HINTS):
        self.mode = mode
        self.rag_system = StardewRAGSystem()
<<<<<<< HEAD
        
=======
        self.crop_planner = CropPlanner(self.rag_system) # Instantiate CropPlanner

        # Initialize OpenAI LLM
>>>>>>> 0198da59
        self.llm = ChatOpenAI(
            model=settings.openai_model,
            temperature=0.6,
            openai_api_key=settings.openai_api_key
        )
        
        self.memory = ConversationBufferWindowMemory(
            k=5, return_messages=True, memory_key="chat_history"
        )
        
        self.tools = self._create_tools()
        self.agent_executor = self._create_agent_executor()
    
    def _create_tools(self) -> List[Tool]:
        """Creates tools that can return structured data."""
        return [
            Tool(
                name="search_stardew_knowledge",
                description="Search for general information. Returns text, and potentially an image or a data table.",
                func=self.search_knowledge_tool
            ),
            Tool(
                name="get_specific_info",
<<<<<<< HEAD
                description="Get detailed info on a topic. Prefers to find and return a data table if relevant.",
                func=self.get_specific_info_tool
            ),
            Tool(
                name="create_checklist",
                description="Use this when the user asks for crafting recipes, bundle requirements, or any multi-step task. The input should be a dictionary with a 'title' and a list of 'items'. This tool's output should be directly placed into the 'checklist' field of the final JSON output.",
                func=lambda x: json.dumps({"checklist": x})
            )
        ]

    def _format_structured_result(self, results: List[Dict]) -> str:
        """Formats search results into a structured JSON string for the LLM."""
        if not results:
            return json.dumps({"text": "No information found."})

        # Prioritize returning a table if one was found
        table_result = next((r for r in results if r['metadata'].get('source_type') == 'table'), None)
        if table_result:
            return json.dumps({
                "text": f"Found a data table for '{table_result['metadata']['title']}'.",
                "table": table_result['metadata'].get('table'),
                "image_url": table_result['metadata'].get('image_url'),
                "source_url": table_result['metadata'].get('url')
            })

        # Otherwise, return the top text result
        top_result = results[0]
        return json.dumps({
            "text": top_result['content'],
            "image_url": top_result['metadata'].get('image_url'),
            "source_url": top_result['metadata'].get('url')
        })

    def search_knowledge_tool(self, query: str) -> str:
        """Tool to search the KB. Returns a JSON string."""
        try:
            results = self.rag_system.search(query, n_results=3)
            return self._format_structured_result(results)
        except Exception as e:
            logger.error(f"Error in search tool: {e}")
            return json.dumps({"text": "Sorry, an error occurred during search."})
    
    def get_specific_info_tool(self, topic: str) -> str:
        """Tool for specific info, prioritizing tables. Returns a JSON string."""
        try:
            # First, search specifically for tables related to the topic
            table_results = self.rag_system.search(topic, n_results=2, filter_dict={'source_type': 'table'})
            if table_results:
                return self._format_structured_result(table_results)
            
            # If no table, do a general search
            general_results = self.rag_system.search(topic, n_results=3)
            return self._format_structured_result(general_results)
        except Exception as e:
            logger.error(f"Error in specific info tool: {e}")
            return json.dumps({"text": f"Sorry, an error occurred finding info on {topic}."})
=======
                description="Get detailed information about a specific topic in Stardew Valley (crops, animals, characters, locations, etc.).",
                func=self._get_specific_info_tool
            ),
            Tool( # New tool for crop planning
                name="plan_crop_farming",
                description="Plan a crop farming strategy, including land size, seeds, fertilizer, and startup funds for a target yield of a specific crop in a given season. Input should be a string like 'crop_name, target_yield, season'.",
                func=self._plan_crop_tool # This will now call the new method
            )
        ]
        return tools

    def _search_knowledge_tool(self, query: str) -> str:
        """Helper to search knowledge base."""
        return self.rag_system.get_context_for_query(query)

    def _get_specific_info_tool(self, query: str) -> str:
        """Helper to get specific info."""
        # This could be enhanced to parse query for specific entities more robustly
        return self.rag_system.get_context_for_query(query)

    def _plan_crop_tool(self, query: str) -> str:
        """
        Delegates crop planning to the CropPlanner instance.
        Query format: "crop_name, target_yield, season"
        Example: "wheat, 100, summer"
        """
        try:
            parts = [p.strip() for p in query.split(',')]
            if len(parts) != 3:
                return "Invalid query format for crop planning. Please use 'crop_name, target_yield, season'."

            crop_name, target_yield_str, season = parts
            target_yield = int(target_yield_str)
            
            return self.crop_planner.plan_crop_farming(crop_name, target_yield, season)

        except ValueError:
            return "Invalid target yield. Please provide a valid number."
        except Exception as e:
            logger.error(f"Error in _plan_crop_tool: {e}")
            return f"An error occurred while planning your crop: {str(e)}"
            
    def set_mode(self, new_mode: AgentMode):
        """
        Sets the agent's operating mode and recreates the agent executor.
        """
        if self.mode != new_mode:
            self.mode = new_mode
            logger.info(f"Agent mode set to {self.mode.value}")
            # Recreate agent with new mode
            self.agent = self._create_agent()
            self.agent_executor = AgentExecutor(
                agent=self.agent,
                tools=self.tools,
                memory=self.memory,
                verbose=settings.debug,
                max_iterations=settings.max_response_length // 100, # Adjust max iterations based on response length
                early_stopping_method="generate"
            )
        
    def _create_agent(self):
        """Create the LangChain agent with appropriate prompts."""
        if self.mode == AgentMode.HINTS:
            system_message = """You are a helpful Stardew Valley assistant that provides HINTS and SUBTLE GUIDANCE.\n\nYour role:\n- Give players gentle nudges in the right direction\n- Avoid giving away complete solutions unless specifically asked\n- Keep responses concise and encouraging\n- Let players discover and learn on their own\n- Use phrases like "You might want to try...", "Consider...", "Have you thought about..."\n\nGuidelines:\n- Keep responses under 200 words\n- Focus on one main hint per response\n- Ask follow-up questions to guide discovery\n- Avoid spoilers about late-game content\n- Encourage experimentation and exploration\n\nWhen players ask questions, use your tools to find relevant information, then present it as a helpful hint rather than a complete answer."""

        else:  # WALKTHROUGH mode
            system_message = """You are a comprehensive Stardew Valley guide that provides DETAILED WALKTHROUGHS and COMPLETE SOLUTIONS.\n\nYour role:\n- Provide step-by-step instructions\n- Give complete and detailed explanations\n- Include all relevant information and context\n- Be thorough and systematic in your responses\n- Help players achieve their goals efficiently\n\nGuidelines:\n- Provide comprehensive answers with specific steps\n- Include relevant numbers, timings, and requirements\n- Give complete item lists and resource requirements\n- Explain the reasoning behind strategies\n- Cover multiple approaches when applicable\n\nWhen players ask questions, use your tools to gather comprehensive information and provide detailed, actionable guidance.\nYour user has asked for a crop planning feature. When a user asks for a plan for a specific crop, quantity, and season, use the `plan_crop_farming` tool.\nThe `plan_crop_farming` tool input format is 'crop_name, target_yield, season'. For example, if the user asks "plan to grow 100 wheat in summer", you should call the tool with `plan_crop_farming(wheat, 100, summer)`.
"""
>>>>>>> 0198da59

    def _create_agent_executor(self):
        """Creates the LangChain agent executor."""
        system_message = self._get_system_message()
        
        prompt = ChatPromptTemplate.from_messages([
            ("system", system_message),
            MessagesPlaceholder(variable_name="chat_history"),
            ("human", "{input}"),
            MessagesPlaceholder(variable_name="agent_scratchpad")
        ])

        return create_openai_functions_agent(self.llm, self.tools, prompt)

    def process_message(self, message: str, mode: Optional[str] = None) -> str:
        """Process a user message and return the agent's response."""
        if mode and mode.lower() in [m.value for m in AgentMode]:
            self.mode = AgentMode(mode.lower())
            logger.info(f"Agent mode set to {self.mode.value}")
        
<<<<<<< HEAD
        agent = create_openai_functions_agent(self.llm, self.tools, prompt)
        
        return AgentExecutor(
            agent=agent,
            tools=self.tools,
            memory=self.memory,
            verbose=True,
            handle_parsing_errors=True # Important for structured output
        )
    
    def _get_system_message(self) -> str:
        """Gets the system message based on the current agent mode."""
        
        walkthrough_prompt = """You are a master Stardew Valley strategist. Your goal is to provide comprehensive, step-by-step guides, **always tailored to the player's current situation.**

**Player Context:**
- You will be given the player's current Year, Season, and Day.
- **THIS IS CRITICAL:** Use this information to make your advice timely and relevant. For example, do not suggest planting Spring crops in Fall. Check birthdays, festivals, or villager schedules based on the current date.

**Conversation Context:**
- Pay close attention to the `chat_history`. It contains previous turns of the conversation.
- Use this history to understand follow-up questions and resolve pronouns (e.g., if the user asks about "Leah" and then asks "where does she live?", you MUST know "she" is Leah).

**Reasoning Process:**
1.  **Analyze Query & Context:** Analyze the user's question, their game status, and the chat history.
2.  **Tool Selection:**
    *   For crafting recipes, bundle requirements, or step-by-step tasks, **immediately use the `create_checklist` tool**.
    *   For specific data lookup (like a fish's location), use `get_specific_info`.
    *   For general questions, use `search_stardew_knowledge`.
3.  **Synthesize (If Necessary):** If a simple tool call isn't enough (e.g., complex strategy), deconstruct the problem, execute multiple tool calls, and synthesize the results into a cohesive answer.

**Output Format:**
- **CRITICAL:** Your final output to the user MUST be a single, valid JSON object.
- The root of this JSON object must contain the keys 'text', 'image_url', 'table', 'checklist', and 'source_url'.
- Populate these fields with the information you gather. If a field is not applicable (e.g., no table was found), its value must be `null`.
- When you use the `create_checklist` tool, place its dictionary output directly into the `checklist` field of the final JSON. Do not wrap it in other keys.
"""
        
        hints_prompt = """You are a friendly Stardew Valley assistant.

**Instructions:**
1.  Use the player's context (Year, Season, Day) to give timely advice.
2.  Use the `chat_history` to understand follow-up questions.
3.  If asked for a recipe or bundle, use the `create_checklist` tool.
4.  **CRITICAL:** Your final output MUST be a single, valid JSON object with the keys 'text', 'image_url', 'table', 'checklist', and 'source_url'. Inapplicable fields must be `null`.
"""
        
        return walkthrough_prompt if self.mode == AgentMode.WALKTHROUGH else hints_prompt

    def set_mode(self, mode: AgentMode):
        """Changes the agent's mode and recreates the executor."""
        if self.mode != mode:
            self.mode = mode
            logger.info(f"Agent mode changed to: {mode.value}")
            self.agent_executor = self._create_agent_executor()
    
    def chat(self, message: str, context: Optional[Dict] = None) -> Dict:
        """Processes a chat message and returns a structured dictionary response."""
        try:
            # Manually format the input to include context, ensuring the AI sees it.
            if context:
                full_message = f"Player's current status: Year {context.get('year', 1)}, {context.get('season', 'Spring')}, Day {context.get('day', 1)}. Question: {message}"
            else:
                full_message = message

            response = self.agent_executor.invoke({"input": full_message})
            output = response.get("output", '{"text": "Sorry, I had trouble processing that."}')
            
            # Ensure output is a valid JSON object
            try:
                structured_output = json.loads(output)
            except json.JSONDecodeError:
                # If the LLM failed to return JSON, wrap its text output
                structured_output = {"text": output}

            # If the LLM didn't include a source, find a relevant one.
            if not structured_output.get("source_url"):
                logger.info("No source_url in LLM response, finding a fallback.")
                fallback_results = self.rag_system.search(message, n_results=1) # Search on original message
                if fallback_results:
                    structured_output["source_url"] = fallback_results[0]['metadata'].get('url')

            # Standardize the final dictionary
            return {
                "text": structured_output.get("text"),
                "image_url": structured_output.get("image_url"),
                "table": structured_output.get("table"),
                "checklist": structured_output.get("checklist"),
                "source_url": structured_output.get("source_url")
            }
            
        except Exception as e:
            logger.error(f"Error in agent.chat: {e}")
            return {"text": "An error occurred. Please try again."}

if __name__ == '__main__':
    # A simple test for the agent
    agent = StardewAgent(mode=AgentMode.WALKTHROUGH)
    test_query = "What monsters are in the volcano dungeon?"
    print(f"Testing query: {test_query}")
    response = agent.chat(test_query)
    print("\nStructured Response:")
    print(json.dumps(response, indent=2))
=======
        # Recreate agent with new mode if it changed
        self.agent = self._create_agent()
        self.agent_executor = AgentExecutor(
            agent=self.agent,
            tools=self.tools,
            memory=self.memory,
            verbose=settings.debug,
            max_iterations=settings.max_response_length // 100, # Adjust max iterations based on response length
            early_stopping_method="generate"
        )
        
        try:
            response = self.agent_executor.invoke({"input": message})
            return response["output"]
        except Exception as e:
            logger.error(f"Error processing message: {e}")
            return "I apologize, but I encountered an error while processing your request. Please try again or rephrase your query."
    
    def get_conversation_history(self) -> List[BaseMessage]:
        """Get the current conversation history."""
        return self.memory.chat_memory.messages
    
    def clear_memory(self):
        """Clear the conversation memory."""
        self.memory.clear()
        logger.info("Conversation memory cleared")
    
    def get_mode_info(self) -> Dict:
        """Get information about the current mode."""
        mode_descriptions = {
            AgentMode.HINTS: {
                "name": "Hints Mode",
                "description": "Provides subtle guidance and hints without spoilers",
                "style": "Encouraging nudges that let you discover solutions",
                "response_length": "Concise (under 200 words)",
                "spoiler_protection": "High - avoids revealing solutions directly"
            },
            AgentMode.WALKTHROUGH: {
                "name": "Full Walkthrough Mode", 
                "description": "Provides detailed step-by-step instructions",
                "style": "Comprehensive guides with complete solutions",
                "response_length": "Detailed (comprehensive explanations)",
                "spoiler_protection": "Low - provides complete information"
            }
        }
        
        return mode_descriptions[self.mode]


# Convenience functions for creating agents
def create_hints_agent() -> StardewAgent:
    """Create an agent in hints mode."""
    return StardewAgent(mode=AgentMode.HINTS)


def create_walkthrough_agent() -> StardewAgent:
    """Create an agent in walkthrough mode."""
    return StardewAgent(mode=AgentMode.WALKTHROUGH)


def main():
    """Test the agent functionality."""
    print("Testing Stardew Valley Agent...")
    
    # Test hints mode
    print("\n=== HINTS MODE ===")
    hints_agent = create_hints_agent()
    response = hints_agent.chat("How do I make money in early game?")
    print(f"Response: {response}")
    
    # Test walkthrough mode
    print("\n=== WALKTHROUGH MODE ===")
    walkthrough_agent = create_walkthrough_agent()
    response = walkthrough_agent.chat("How do I make money in early game?")
    print(f"Response: {response}")


if __name__ == "__main__":
    main()
>>>>>>> 0198da59
<|MERGE_RESOLUTION|>--- conflicted
+++ resolved
@@ -29,13 +29,8 @@
     def __init__(self, mode: AgentMode = AgentMode.HINTS):
         self.mode = mode
         self.rag_system = StardewRAGSystem()
-<<<<<<< HEAD
-        
-=======
         self.crop_planner = CropPlanner(self.rag_system) # Instantiate CropPlanner
 
-        # Initialize OpenAI LLM
->>>>>>> 0198da59
         self.llm = ChatOpenAI(
             model=settings.openai_model,
             temperature=0.6,
@@ -59,64 +54,6 @@
             ),
             Tool(
                 name="get_specific_info",
-<<<<<<< HEAD
-                description="Get detailed info on a topic. Prefers to find and return a data table if relevant.",
-                func=self.get_specific_info_tool
-            ),
-            Tool(
-                name="create_checklist",
-                description="Use this when the user asks for crafting recipes, bundle requirements, or any multi-step task. The input should be a dictionary with a 'title' and a list of 'items'. This tool's output should be directly placed into the 'checklist' field of the final JSON output.",
-                func=lambda x: json.dumps({"checklist": x})
-            )
-        ]
-
-    def _format_structured_result(self, results: List[Dict]) -> str:
-        """Formats search results into a structured JSON string for the LLM."""
-        if not results:
-            return json.dumps({"text": "No information found."})
-
-        # Prioritize returning a table if one was found
-        table_result = next((r for r in results if r['metadata'].get('source_type') == 'table'), None)
-        if table_result:
-            return json.dumps({
-                "text": f"Found a data table for '{table_result['metadata']['title']}'.",
-                "table": table_result['metadata'].get('table'),
-                "image_url": table_result['metadata'].get('image_url'),
-                "source_url": table_result['metadata'].get('url')
-            })
-
-        # Otherwise, return the top text result
-        top_result = results[0]
-        return json.dumps({
-            "text": top_result['content'],
-            "image_url": top_result['metadata'].get('image_url'),
-            "source_url": top_result['metadata'].get('url')
-        })
-
-    def search_knowledge_tool(self, query: str) -> str:
-        """Tool to search the KB. Returns a JSON string."""
-        try:
-            results = self.rag_system.search(query, n_results=3)
-            return self._format_structured_result(results)
-        except Exception as e:
-            logger.error(f"Error in search tool: {e}")
-            return json.dumps({"text": "Sorry, an error occurred during search."})
-    
-    def get_specific_info_tool(self, topic: str) -> str:
-        """Tool for specific info, prioritizing tables. Returns a JSON string."""
-        try:
-            # First, search specifically for tables related to the topic
-            table_results = self.rag_system.search(topic, n_results=2, filter_dict={'source_type': 'table'})
-            if table_results:
-                return self._format_structured_result(table_results)
-            
-            # If no table, do a general search
-            general_results = self.rag_system.search(topic, n_results=3)
-            return self._format_structured_result(general_results)
-        except Exception as e:
-            logger.error(f"Error in specific info tool: {e}")
-            return json.dumps({"text": f"Sorry, an error occurred finding info on {topic}."})
-=======
                 description="Get detailed information about a specific topic in Stardew Valley (crops, animals, characters, locations, etc.).",
                 func=self._get_specific_info_tool
             ),
@@ -185,12 +122,7 @@
         else:  # WALKTHROUGH mode
             system_message = """You are a comprehensive Stardew Valley guide that provides DETAILED WALKTHROUGHS and COMPLETE SOLUTIONS.\n\nYour role:\n- Provide step-by-step instructions\n- Give complete and detailed explanations\n- Include all relevant information and context\n- Be thorough and systematic in your responses\n- Help players achieve their goals efficiently\n\nGuidelines:\n- Provide comprehensive answers with specific steps\n- Include relevant numbers, timings, and requirements\n- Give complete item lists and resource requirements\n- Explain the reasoning behind strategies\n- Cover multiple approaches when applicable\n\nWhen players ask questions, use your tools to gather comprehensive information and provide detailed, actionable guidance.\nYour user has asked for a crop planning feature. When a user asks for a plan for a specific crop, quantity, and season, use the `plan_crop_farming` tool.\nThe `plan_crop_farming` tool input format is 'crop_name, target_yield, season'. For example, if the user asks "plan to grow 100 wheat in summer", you should call the tool with `plan_crop_farming(wheat, 100, summer)`.
 """
->>>>>>> 0198da59
-
-    def _create_agent_executor(self):
-        """Creates the LangChain agent executor."""
-        system_message = self._get_system_message()
-        
+
         prompt = ChatPromptTemplate.from_messages([
             ("system", system_message),
             MessagesPlaceholder(variable_name="chat_history"),
@@ -206,111 +138,6 @@
             self.mode = AgentMode(mode.lower())
             logger.info(f"Agent mode set to {self.mode.value}")
         
-<<<<<<< HEAD
-        agent = create_openai_functions_agent(self.llm, self.tools, prompt)
-        
-        return AgentExecutor(
-            agent=agent,
-            tools=self.tools,
-            memory=self.memory,
-            verbose=True,
-            handle_parsing_errors=True # Important for structured output
-        )
-    
-    def _get_system_message(self) -> str:
-        """Gets the system message based on the current agent mode."""
-        
-        walkthrough_prompt = """You are a master Stardew Valley strategist. Your goal is to provide comprehensive, step-by-step guides, **always tailored to the player's current situation.**
-
-**Player Context:**
-- You will be given the player's current Year, Season, and Day.
-- **THIS IS CRITICAL:** Use this information to make your advice timely and relevant. For example, do not suggest planting Spring crops in Fall. Check birthdays, festivals, or villager schedules based on the current date.
-
-**Conversation Context:**
-- Pay close attention to the `chat_history`. It contains previous turns of the conversation.
-- Use this history to understand follow-up questions and resolve pronouns (e.g., if the user asks about "Leah" and then asks "where does she live?", you MUST know "she" is Leah).
-
-**Reasoning Process:**
-1.  **Analyze Query & Context:** Analyze the user's question, their game status, and the chat history.
-2.  **Tool Selection:**
-    *   For crafting recipes, bundle requirements, or step-by-step tasks, **immediately use the `create_checklist` tool**.
-    *   For specific data lookup (like a fish's location), use `get_specific_info`.
-    *   For general questions, use `search_stardew_knowledge`.
-3.  **Synthesize (If Necessary):** If a simple tool call isn't enough (e.g., complex strategy), deconstruct the problem, execute multiple tool calls, and synthesize the results into a cohesive answer.
-
-**Output Format:**
-- **CRITICAL:** Your final output to the user MUST be a single, valid JSON object.
-- The root of this JSON object must contain the keys 'text', 'image_url', 'table', 'checklist', and 'source_url'.
-- Populate these fields with the information you gather. If a field is not applicable (e.g., no table was found), its value must be `null`.
-- When you use the `create_checklist` tool, place its dictionary output directly into the `checklist` field of the final JSON. Do not wrap it in other keys.
-"""
-        
-        hints_prompt = """You are a friendly Stardew Valley assistant.
-
-**Instructions:**
-1.  Use the player's context (Year, Season, Day) to give timely advice.
-2.  Use the `chat_history` to understand follow-up questions.
-3.  If asked for a recipe or bundle, use the `create_checklist` tool.
-4.  **CRITICAL:** Your final output MUST be a single, valid JSON object with the keys 'text', 'image_url', 'table', 'checklist', and 'source_url'. Inapplicable fields must be `null`.
-"""
-        
-        return walkthrough_prompt if self.mode == AgentMode.WALKTHROUGH else hints_prompt
-
-    def set_mode(self, mode: AgentMode):
-        """Changes the agent's mode and recreates the executor."""
-        if self.mode != mode:
-            self.mode = mode
-            logger.info(f"Agent mode changed to: {mode.value}")
-            self.agent_executor = self._create_agent_executor()
-    
-    def chat(self, message: str, context: Optional[Dict] = None) -> Dict:
-        """Processes a chat message and returns a structured dictionary response."""
-        try:
-            # Manually format the input to include context, ensuring the AI sees it.
-            if context:
-                full_message = f"Player's current status: Year {context.get('year', 1)}, {context.get('season', 'Spring')}, Day {context.get('day', 1)}. Question: {message}"
-            else:
-                full_message = message
-
-            response = self.agent_executor.invoke({"input": full_message})
-            output = response.get("output", '{"text": "Sorry, I had trouble processing that."}')
-            
-            # Ensure output is a valid JSON object
-            try:
-                structured_output = json.loads(output)
-            except json.JSONDecodeError:
-                # If the LLM failed to return JSON, wrap its text output
-                structured_output = {"text": output}
-
-            # If the LLM didn't include a source, find a relevant one.
-            if not structured_output.get("source_url"):
-                logger.info("No source_url in LLM response, finding a fallback.")
-                fallback_results = self.rag_system.search(message, n_results=1) # Search on original message
-                if fallback_results:
-                    structured_output["source_url"] = fallback_results[0]['metadata'].get('url')
-
-            # Standardize the final dictionary
-            return {
-                "text": structured_output.get("text"),
-                "image_url": structured_output.get("image_url"),
-                "table": structured_output.get("table"),
-                "checklist": structured_output.get("checklist"),
-                "source_url": structured_output.get("source_url")
-            }
-            
-        except Exception as e:
-            logger.error(f"Error in agent.chat: {e}")
-            return {"text": "An error occurred. Please try again."}
-
-if __name__ == '__main__':
-    # A simple test for the agent
-    agent = StardewAgent(mode=AgentMode.WALKTHROUGH)
-    test_query = "What monsters are in the volcano dungeon?"
-    print(f"Testing query: {test_query}")
-    response = agent.chat(test_query)
-    print("\nStructured Response:")
-    print(json.dumps(response, indent=2))
-=======
         # Recreate agent with new mode if it changed
         self.agent = self._create_agent()
         self.agent_executor = AgentExecutor(
@@ -389,5 +216,4 @@
 
 
 if __name__ == "__main__":
-    main()
->>>>>>> 0198da59
+    main()